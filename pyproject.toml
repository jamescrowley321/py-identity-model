[tool.black]
line-length = 79
include = '\.pyi?$'
exclude = '''
/(
    \.git
  | \.hg
  | \.mypy_cache
  | \.tox
  | \.venv
  | _build
  | buck-out
  | build
  | dist
)/
'''
[tool.poetry]
name = "py-identity-model"
<<<<<<< HEAD
version = "0.14.0"
=======
version = "0.13.1"
>>>>>>> ea23f0d0
description = "OAuth2.0 and OpenID Connect Client Library"
authors = ["jamescrowley321 <jamescrowley151@gmail.com>"]
license = "Apache 2.0"
readme = "README.md"

[tool.poetry.dependencies]
python = "^3.12"
PyJWT = "^2.9.0"
requests = "^2.32.3"
<<<<<<< HEAD
cryptography = "^44.0.0"
=======
cryptography = "^45.0.2"
>>>>>>> ea23f0d0

[tool.poetry.group.dev.dependencies]
black = "^24.8.0"
flake8 = "^7.1.1"
pre-commit = "^3.8.0"
python-dotenv = "^1.0.1"
pytest = "^8.3.2"

[build-system]
requires = ["poetry-core"]
build-backend = "poetry.core.masonry.api"<|MERGE_RESOLUTION|>--- conflicted
+++ resolved
@@ -16,11 +16,7 @@
 '''
 [tool.poetry]
 name = "py-identity-model"
-<<<<<<< HEAD
-version = "0.14.0"
-=======
-version = "0.13.1"
->>>>>>> ea23f0d0
+version = "1.0.0-alpha"
 description = "OAuth2.0 and OpenID Connect Client Library"
 authors = ["jamescrowley321 <jamescrowley151@gmail.com>"]
 license = "Apache 2.0"
@@ -30,11 +26,7 @@
 python = "^3.12"
 PyJWT = "^2.9.0"
 requests = "^2.32.3"
-<<<<<<< HEAD
-cryptography = "^44.0.0"
-=======
 cryptography = "^45.0.2"
->>>>>>> ea23f0d0
 
 [tool.poetry.group.dev.dependencies]
 black = "^24.8.0"
