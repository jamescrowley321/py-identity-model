--- conflicted
+++ resolved
@@ -9,11 +9,7 @@
 
 setup(
     name="py_identity_model",
-<<<<<<< HEAD
-    version="0.11.2",
-=======
     version="0.11.5",
->>>>>>> 2063fd49
     description="OAuth2.0 and OpenID Connect Client Library",
     long_description=long_description,
     long_description_content_type="text/markdown",
